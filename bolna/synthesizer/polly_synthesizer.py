from dotenv import load_dotenv
from botocore.exceptions import BotoCoreError, ClientError
from aiobotocore.session import AioSession
from contextlib import AsyncExitStack
from .base_synthesizer import BaseSynthesizer


load_dotenv()


class PollySynthesizer(BaseSynthesizer):
<<<<<<< HEAD
    def __init__(self, model, audio_format, voice, language, sampling_rate, stream=False, buffer_size=400, log_dir_name=None):
        super().__init__(stream, buffer_size, log_dir_name)
        self.model = model
=======
    def __init__(self, voice, language, audio_format = "mp3", sampling_rate = "22000", stream=False, engine = "neural", buffer_size=400):
        super().__init__(stream, buffer_size)
        self.engine = engine
>>>>>>> e34af87e
        self.format = audio_format
        self.voice = voice
        self.language = language
        self.sample_rate = sampling_rate

        # @TODO: initialize client here
        self.client = None

    # @TODO: remove AWS client passed as params
    @staticmethod
    async def create_client(service: str, session: AioSession, exit_stack: AsyncExitStack):
        # creates AWS session from system environment credentials & config
        return await exit_stack.enter_async_context(session.create_client(service))

    async def generate_tts_response(self, text):
        session = AioSession()

        async with AsyncExitStack() as exit_stack:
            polly = await self.create_client("polly", session, exit_stack)
            logger.info(f"Generating TTS response for text: {text}, SampleRate {self.sample_rate}")
            try:
                response = await polly.synthesize_speech(
                    Engine=self.engine,
                    Text=text,
                    OutputFormat=self.format,
                    VoiceId=self.voice,
                    LanguageCode=self.language,
                    SampleRate=self.sample_rate
                )
            except (BotoCoreError, ClientError) as error:
                self.logger.error(error)
            else:
                yield await response["AudioStream"].read()


    async def generate(self, text):
        try:
            if text != "" and text != "LLM_END":
                async for message in self.generate_tts_response(text):
                    yield message
        except Exception as e:
            self.logger.error(f"Error in polly generate {e}")<|MERGE_RESOLUTION|>--- conflicted
+++ resolved
@@ -9,15 +9,9 @@
 
 
 class PollySynthesizer(BaseSynthesizer):
-<<<<<<< HEAD
-    def __init__(self, model, audio_format, voice, language, sampling_rate, stream=False, buffer_size=400, log_dir_name=None):
+    def __init__(self, voice, language, audio_format = "mp3", sampling_rate = "22000", stream=False, engine = "neural", buffer_size=400, log_dir_name=None):
         super().__init__(stream, buffer_size, log_dir_name)
-        self.model = model
-=======
-    def __init__(self, voice, language, audio_format = "mp3", sampling_rate = "22000", stream=False, engine = "neural", buffer_size=400):
-        super().__init__(stream, buffer_size)
         self.engine = engine
->>>>>>> e34af87e
         self.format = audio_format
         self.voice = voice
         self.language = language
@@ -37,7 +31,7 @@
 
         async with AsyncExitStack() as exit_stack:
             polly = await self.create_client("polly", session, exit_stack)
-            logger.info(f"Generating TTS response for text: {text}, SampleRate {self.sample_rate}")
+            self.logger.info(f"Generating TTS response for text: {text}, SampleRate {self.sample_rate}")
             try:
                 response = await polly.synthesize_speech(
                     Engine=self.engine,
